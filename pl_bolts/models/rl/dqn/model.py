--- conflicted
+++ resolved
@@ -74,16 +74,11 @@
             batch_size: size of minibatch pulled from the DataLoader
             replay_size: total capacity of the replay buffer
             warm_start_size: how many random steps through the environment to be carried out at the start of
-<<<<<<< HEAD
             training to fill the buffer with a starting point
             sample_len: the number of samples to pull from the dataset iterator and feed to the DataLoader
 
         ..note: Currently only supports cpu and single gpu training with `distributed_backend=dp`
 
-=======
-                training to fill the buffer with a starting point
-            num_samples: the number of samples to pull from the dataset iterator and feed to the DataLoader
->>>>>>> 428a4b2d
         """
         super().__init__()
 
@@ -114,19 +109,11 @@
         # Hyperparameters
         self.sync_rate = sync_rate
         self.gamma = gamma
-<<<<<<< HEAD
-        self.lr = lr
-        self.batch_size = batch_size
-        self.replay_size = replay_size
-        self.warm_start_size = warm_start_size
-        self.sample_len = sample_len
-=======
         self.lr = learning_rate
         self.batch_size = batch_size
         self.replay_size = replay_size
         self.warm_start_size = warm_start_size
         self.sample_len = num_samples
->>>>>>> 428a4b2d
 
         self.save_hyperparameters()
 
