"""
Double DQN
"""
import argparse
from collections import OrderedDict
from typing import Tuple

import torch
import pytorch_lightning as pl

from pl_bolts.losses.rl import double_dqn_loss
from pl_bolts.models.rl.common import cli
from pl_bolts.models.rl.dqn_model import DQN


class DoubleDQN(DQN):
    """
    Double Deep Q-network (DDQN)
    PyTorch Lightning implementation of `Double DQN <https://arxiv.org/pdf/1509.06461.pdf>`_

    Paper authors: Hado van Hasselt, Arthur Guez, David Silver

    Model implemented by:

        - `Donal Byrne <https://github.com/djbyrne>`

    Example:

        >>> from pl_bolts.models.rl.double_dqn_model import DoubleDQN
        ...
        >>> model = DoubleDQN("PongNoFrameskip-v4")

    Train::

        trainer = Trainer()
        trainer.fit(model)

    Args:
        env: gym environment tag
        gpus: number of gpus being used
        eps_start: starting value of epsilon for the epsilon-greedy exploration
        eps_end: final value of epsilon for the epsilon-greedy exploration
        eps_last_frame: the final frame in for the decrease of epsilon. At this frame espilon = eps_end
        sync_rate: the number of iterations between syncing up the target network with the train network
        gamma: discount factor
        lr: learning rate
        batch_size: size of minibatch pulled from the DataLoader
        replay_size: total capacity of the replay buffer
        warm_start_size: how many random steps through the environment to be carried out at the start of
            training to fill the buffer with a starting point
        sample_len: the number of samples to pull from the dataset iterator and feed to the DataLoader

    Note:
        This example is based on
        https://github.com/PacktPublishing/Deep-Reinforcement-Learning-Hands-On-Second-Edition/blob/master/Chapter08/03_dqn_double.py

    Note:
        Currently only supports CPU and single GPU training with `distributed_backend=dp`
    """

    def training_step(self, batch: Tuple[torch.Tensor, torch.Tensor], _) -> OrderedDict:
        """
        Carries out a single step through the environment to update the replay buffer.
        Then calculates loss based on the minibatch recieved
        Args:
            batch: current mini batch of replay data
            _: batch number, not used
        Returns:
            Training loss and log metrics
        """

        # calculates training loss
        loss = double_dqn_loss(batch, self.net, self.target_net)

        if self.trainer.use_dp or self.trainer.use_ddp2:
            loss = loss.unsqueeze(0)

        # Soft update of target network
        if self.global_step % self.sync_rate == 0:
            self.target_net.load_state_dict(self.net.state_dict())

        log = {
            "total_reward": self.total_rewards[-1],
            "avg_reward": self.avg_rewards,
            "train_loss": loss,
            # "episodes": self.total_episode_steps,
        }
        status = {
            "steps": self.global_step,
            "avg_reward": self.avg_rewards,
            "total_reward": self.total_rewards[-1],
            "episodes": self.done_episodes,
            # "episode_steps": self.episode_steps,
            "epsilon": self.agent.epsilon,
        }

        return OrderedDict(
            {
                "loss": loss,
                "avg_reward": self.avg_rewards,
                "log": log,
                "progress_bar": status,
            }
        )


<<<<<<< HEAD
if __name__ == "__main__":
=======
# todo: covert to CLI func and add test
if __name__ == '__main__':
>>>>>>> eb4e0d9f

    parser = argparse.ArgumentParser(add_help=False)

    # trainer args
    parser = pl.Trainer.add_argparse_args(parser)

    # model args
    parser = cli.add_base_args(parser)
    parser = DoubleDQN.add_model_specific_args(parser)
    args = parser.parse_args()

    model = DoubleDQN(**args.__dict__)

    trainer = pl.Trainer.from_argparse_args(args)
    trainer.fit(model)<|MERGE_RESOLUTION|>--- conflicted
+++ resolved
@@ -104,12 +104,8 @@
         )
 
 
-<<<<<<< HEAD
-if __name__ == "__main__":
-=======
 # todo: covert to CLI func and add test
 if __name__ == '__main__':
->>>>>>> eb4e0d9f
 
     parser = argparse.ArgumentParser(add_help=False)
 
