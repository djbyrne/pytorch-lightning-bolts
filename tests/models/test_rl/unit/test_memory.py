--- conflicted
+++ resolved
@@ -274,11 +274,7 @@
         self.assertEqual(next_state.all(), self.next_state_02.all())
         self.assertEqual(self.experience03.done, done)
 
-<<<<<<< HEAD
-    def test_sample_3_STEP(self):
-=======
     def test_sample_3_step(self):
->>>>>>> 33be0763
         """Test that final output of the 3 step sample is correct"""
         self.buffer = MultiStepBuffer(buffer_size=10, n_step=3)
 
